--- conflicted
+++ resolved
@@ -54,15 +54,6 @@
         run: ./gradlew buildDependents -x spotlessCheck -x test
 
       - name: Test with Gradle
-<<<<<<< HEAD
-        run: ./gradlew test -x spotlessCheck --full-stacktrace --info
-
-      - name: Upload test report
-        uses: actions/upload-artifact@v4
-        with:
-          name: test-report
-          path: build/reports/tests/test
-=======
         run: ./gradlew test -x spotlessCheck --stacktrace --info
 
       - name: Upload test report
@@ -70,5 +61,4 @@
         uses: actions/upload-artifact@v4
         with:
           name: test-report
-          path: fabric/build/reports/tests/test/**
->>>>>>> 800310f8
+          path: fabric/build/reports/tests/test/**
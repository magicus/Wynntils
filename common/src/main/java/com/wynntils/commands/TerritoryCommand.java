/*
 * Copyright © Wynntils 2022.
 * This file is released under AGPLv3. See LICENSE for full license details.
 */
package com.wynntils.commands;

import com.mojang.brigadier.arguments.StringArgumentType;
import com.mojang.brigadier.builder.LiteralArgumentBuilder;
import com.mojang.brigadier.context.CommandContext;
import com.wynntils.core.commands.CommandBase;
import com.wynntils.core.managers.ManagerRegistry;
import com.wynntils.mc.objects.Location;
import com.wynntils.wynn.model.CompassModel;
<<<<<<< HEAD
import com.wynntils.wynn.model.territory.TerritoryModel;
=======
import com.wynntils.wynn.model.territory.TerritoryManager;
>>>>>>> c61e1fef
import com.wynntils.wynn.objects.profiles.TerritoryProfile;
import net.minecraft.ChatFormatting;
import net.minecraft.commands.CommandSourceStack;
import net.minecraft.commands.Commands;
import net.minecraft.commands.SharedSuggestionProvider;
import net.minecraft.network.chat.MutableComponent;
import net.minecraft.network.chat.Style;
import net.minecraft.network.chat.TextComponent;

public class TerritoryCommand extends CommandBase {
    @Override
    public LiteralArgumentBuilder<CommandSourceStack> getBaseCommandBuilder() {
        return Commands.literal("territory")
                .then(Commands.argument("territory", StringArgumentType.greedyString())
<<<<<<< HEAD
                        .suggests((context, builder) ->
                                SharedSuggestionProvider.suggest(TerritoryModel.getTerritoryNames(), builder))
=======
                        .suggests((context, builder) -> {
                            if (!TerritoryManager.isTerritoryListLoaded()
                                    && !TerritoryManager.updateTerritoryProfileMap()) {
                                return Suggestions.empty();
                            }

                            return SharedSuggestionProvider.suggest(TerritoryManager.getTerritoryNames(), builder);
                        })
>>>>>>> c61e1fef
                        .executes(this::territory))
                .executes(this::help);
    }

    private int help(CommandContext<CommandSourceStack> context) {
        context.getSource().sendSuccess(helpComponent(), false);
        return 1;
    }

    private MutableComponent helpComponent() {
        return new TextComponent("Usage: /territory [name] | Ex: /territory Detlas").withStyle(ChatFormatting.RED);
    }

    private int territory(CommandContext<CommandSourceStack> context) {
<<<<<<< HEAD
=======
        if (!TerritoryManager.isTerritoryListLoaded() && !TerritoryManager.updateTerritoryProfileMap()) {
            context.getSource()
                    .sendFailure(new TextComponent("Can't access territory data").withStyle(ChatFormatting.RED));
            return 1;
        }

>>>>>>> c61e1fef
        String territoryArg = context.getArgument("territory", String.class);
        TerritoryProfile territoryProfile = TerritoryManager.getTerritoryProfile(territoryArg);

<<<<<<< HEAD
        TerritoryProfile territoryProfile = TerritoryModel.getTerritoryProfile(territoryArg);

=======
>>>>>>> c61e1fef
        if (territoryProfile == null) {
            context.getSource()
                    .sendFailure(new TextComponent(
                                    "Can't access territory " + "\"" + territoryArg + "\". There likely is a typo.")
                            .withStyle(ChatFormatting.RED));
            return 1;
        }

        int xMiddle = (territoryProfile.getStartX() + territoryProfile.getEndX()) / 2;
        int zMiddle = (territoryProfile.getStartZ() + territoryProfile.getEndZ()) / 2;

        MutableComponent territoryComponent = new TextComponent(territoryProfile.getFriendlyName())
                .withStyle(Style.EMPTY.withColor(ChatFormatting.DARK_GREEN).withUnderlined(true));

        if (!ManagerRegistry.isEnabled(CompassModel.class)) {
            MutableComponent success = territoryComponent
                    .append(": ")
                    .append(new TextComponent(" (" + xMiddle + ", " + zMiddle + ")").withStyle(ChatFormatting.GREEN));
            context.getSource().sendSuccess(success, false);
            return 1;
        }

        CompassModel.setCompassLocation(new Location(xMiddle, 0, zMiddle)); // update

        MutableComponent separator = new TextComponent("-----------------------------------------------------")
                .withStyle(Style.EMPTY.withColor(ChatFormatting.DARK_GRAY).withStrikethrough(true));

        MutableComponent finalMessage = new TextComponent("");

        finalMessage.append(separator);

        MutableComponent success = new TextComponent("The compass is now pointing towards ")
                .withStyle(ChatFormatting.GREEN)
                .append(territoryComponent)
                .append(new TextComponent(" (" + xMiddle + ", " + zMiddle + ")").withStyle(ChatFormatting.GREEN));

        finalMessage.append("\n").append(success);

        MutableComponent warn = new TextComponent(
                        "Note that this command redirects your" + " compass to the middle of said territory.")
                .withStyle(ChatFormatting.AQUA);

        finalMessage.append("\n").append(warn);

        finalMessage.append("\n").append(separator);

        context.getSource().sendSuccess(finalMessage, false);

        return 1;
    }
}<|MERGE_RESOLUTION|>--- conflicted
+++ resolved
@@ -11,11 +11,7 @@
 import com.wynntils.core.managers.ManagerRegistry;
 import com.wynntils.mc.objects.Location;
 import com.wynntils.wynn.model.CompassModel;
-<<<<<<< HEAD
-import com.wynntils.wynn.model.territory.TerritoryModel;
-=======
 import com.wynntils.wynn.model.territory.TerritoryManager;
->>>>>>> c61e1fef
 import com.wynntils.wynn.objects.profiles.TerritoryProfile;
 import net.minecraft.ChatFormatting;
 import net.minecraft.commands.CommandSourceStack;
@@ -30,19 +26,8 @@
     public LiteralArgumentBuilder<CommandSourceStack> getBaseCommandBuilder() {
         return Commands.literal("territory")
                 .then(Commands.argument("territory", StringArgumentType.greedyString())
-<<<<<<< HEAD
                         .suggests((context, builder) ->
                                 SharedSuggestionProvider.suggest(TerritoryModel.getTerritoryNames(), builder))
-=======
-                        .suggests((context, builder) -> {
-                            if (!TerritoryManager.isTerritoryListLoaded()
-                                    && !TerritoryManager.updateTerritoryProfileMap()) {
-                                return Suggestions.empty();
-                            }
-
-                            return SharedSuggestionProvider.suggest(TerritoryManager.getTerritoryNames(), builder);
-                        })
->>>>>>> c61e1fef
                         .executes(this::territory))
                 .executes(this::help);
     }
@@ -57,23 +42,8 @@
     }
 
     private int territory(CommandContext<CommandSourceStack> context) {
-<<<<<<< HEAD
-=======
-        if (!TerritoryManager.isTerritoryListLoaded() && !TerritoryManager.updateTerritoryProfileMap()) {
-            context.getSource()
-                    .sendFailure(new TextComponent("Can't access territory data").withStyle(ChatFormatting.RED));
-            return 1;
-        }
-
->>>>>>> c61e1fef
         String territoryArg = context.getArgument("territory", String.class);
-        TerritoryProfile territoryProfile = TerritoryManager.getTerritoryProfile(territoryArg);
-
-<<<<<<< HEAD
         TerritoryProfile territoryProfile = TerritoryModel.getTerritoryProfile(territoryArg);
-
-=======
->>>>>>> c61e1fef
         if (territoryProfile == null) {
             context.getSource()
                     .sendFailure(new TextComponent(

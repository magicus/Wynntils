--- conflicted
+++ resolved
@@ -63,11 +63,8 @@
     // Models with dependencies, ordered alphabetically as far as possible
     public static final CombatXpModel CombatXp = new CombatXpModel(WorldState);
     public static final CharacterModel Character = new CharacterModel(CombatXp);
-<<<<<<< HEAD
+    public static final FriendsModel Friends = new FriendsModel(WorldState);
     public static final GearModel Gear = new GearModel(Stat);
-=======
-    public static final FriendsModel Friends = new FriendsModel(WorldState);
->>>>>>> 72c170b6
     public static final GearItemModel GearItem = new GearItemModel(GearProfiles);
     public static final HadesModel Hades = new HadesModel(Character, WorldState);
     public static final ItemModel Item = new ItemModel(GearItem, GearProfiles, IngredientProfiles);

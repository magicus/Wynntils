/*
 * Copyright © Wynntils 2022-2024.
 * This file is released under LGPLv3. See LICENSE for full license details.
 */
package com.wynntils.mc.event;

import com.wynntils.core.text.StyledText;
import net.minecraft.network.chat.Component;
import net.neoforged.bus.api.Event;
import net.neoforged.bus.api.ICancellableEvent;

// Fired when a message is sent to the local chat.
<<<<<<< HEAD
public class ClientsideMessageEvent extends Event implements ICancellableEvent {
    private final Component originalComponent;
=======
@Cancelable
public class ClientsideMessageEvent extends Event {
>>>>>>> 5c74f7ec
    private final StyledText originalStyledText;

    private StyledText styledText;

    public ClientsideMessageEvent(Component component) {
        this.originalStyledText = StyledText.fromComponent(component);
        this.styledText = originalStyledText;
    }

    public void setMessage(StyledText styledText) {
        this.styledText = styledText;
    }

    public StyledText getOriginalStyledText() {
        return originalStyledText;
    }

    public StyledText getStyledText() {
        return styledText;
    }
}<|MERGE_RESOLUTION|>--- conflicted
+++ resolved
@@ -10,13 +10,7 @@
 import net.neoforged.bus.api.ICancellableEvent;
 
 // Fired when a message is sent to the local chat.
-<<<<<<< HEAD
 public class ClientsideMessageEvent extends Event implements ICancellableEvent {
-    private final Component originalComponent;
-=======
-@Cancelable
-public class ClientsideMessageEvent extends Event {
->>>>>>> 5c74f7ec
     private final StyledText originalStyledText;
 
     private StyledText styledText;

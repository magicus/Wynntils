--- conflicted
+++ resolved
@@ -9,11 +9,8 @@
 import com.wynntils.models.lootruns.type.ColoredPoint;
 import com.wynntils.models.lootruns.type.LootrunNote;
 import com.wynntils.models.lootruns.type.LootrunPath;
-<<<<<<< HEAD
+import com.wynntils.utils.MathUtils;
 import com.wynntils.utils.wynn.WynnUtils;
-=======
-import com.wynntils.utils.MathUtils;
->>>>>>> b2ceb2d1
 import it.unimi.dsi.fastutil.longs.Long2ObjectMap;
 import it.unimi.dsi.fastutil.longs.Long2ObjectOpenHashMap;
 import java.util.ArrayList;
@@ -172,12 +169,8 @@
         ChunkPos lastChunkPos = null;
         for (int i = 0; i < locationsList.points().size(); i++) {
             Vec3 location = locationsList.points().get(i).vec3();
-<<<<<<< HEAD
-            ChunkPos currentChunkPos = new ChunkPos(Mth.floor(location.x()) >> 4, Mth.floor(location.z()) >> 4);
-=======
             ChunkPos currentChunkPos =
                     new ChunkPos(MathUtils.floor(location.x()) >> 4, MathUtils.floor(location.z()) >> 4);
->>>>>>> b2ceb2d1
             if (!currentChunkPos.equals(lastChunkPos)) {
                 if (lastChunkPos != null
                         && location.distanceTo(locationsList.points().get(i - 1).vec3()) < 32) {

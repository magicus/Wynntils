/*
 * Copyright © Wynntils 2024.
 * This file is released under LGPLv3. See LICENSE for full license details.
 */
package com.wynntils.services.mapdata.attributes.type;

<<<<<<< HEAD
@FunctionalInterface
public interface MapVisibility {
    /**
     * This method is used to determine the visibility of a feature at a given zoom level.
     * @param zoomLevel The current zoom level of the map. You can read more about zoom level in the {@link com.wynntils.utils.render.MapRenderer} class.
     * @return A float between 0 and 1, where 0 means the feature is not visible and 1 means the feature is fully visible. Values in between are used to determine the transparency of the feature.
     */
    float getVisibility(float zoomLevel);
=======
public abstract class MapVisibility {
    public static final FullMapVisibility NEVER = new FullMapVisibility(100, 0, 6);
    public static final FullMapVisibility ALWAYS = new FullMapVisibility(0, 100, 6);

    public abstract float getMin();

    public abstract float getMax();

    public abstract float getFade();
>>>>>>> 02f61ef8
}<|MERGE_RESOLUTION|>--- conflicted
+++ resolved
@@ -4,16 +4,6 @@
  */
 package com.wynntils.services.mapdata.attributes.type;
 
-<<<<<<< HEAD
-@FunctionalInterface
-public interface MapVisibility {
-    /**
-     * This method is used to determine the visibility of a feature at a given zoom level.
-     * @param zoomLevel The current zoom level of the map. You can read more about zoom level in the {@link com.wynntils.utils.render.MapRenderer} class.
-     * @return A float between 0 and 1, where 0 means the feature is not visible and 1 means the feature is fully visible. Values in between are used to determine the transparency of the feature.
-     */
-    float getVisibility(float zoomLevel);
-=======
 public abstract class MapVisibility {
     public static final FullMapVisibility NEVER = new FullMapVisibility(100, 0, 6);
     public static final FullMapVisibility ALWAYS = new FullMapVisibility(0, 100, 6);
@@ -23,5 +13,4 @@
     public abstract float getMax();
 
     public abstract float getFade();
->>>>>>> 02f61ef8
 }
/*
 * Copyright © Wynntils 2023-2024.
 * This file is released under LGPLv3. See LICENSE for full license details.
 */
package com.wynntils.services.mapdata.providers.builtin;

import com.wynntils.models.containers.type.LootChestType;
import com.wynntils.services.map.Label;
import com.wynntils.services.map.type.CombatKind;
import com.wynntils.services.map.type.ServiceKind;
import com.wynntils.services.mapdata.attributes.AbstractMapAttributes;
<<<<<<< HEAD
import com.wynntils.services.mapdata.attributes.impl.AlwaysMapVisibility;
import com.wynntils.services.mapdata.attributes.impl.FadingMapVisiblity;
import com.wynntils.services.mapdata.attributes.impl.NeverMapVisibility;
=======
import com.wynntils.services.mapdata.attributes.type.DerivedMapVisibility;
import com.wynntils.services.mapdata.attributes.type.FullMapVisibility;
>>>>>>> 02f61ef8
import com.wynntils.services.mapdata.attributes.type.MapAttributes;
import com.wynntils.services.mapdata.attributes.type.MapIcon;
import com.wynntils.services.mapdata.attributes.type.MapVisibility;
import com.wynntils.services.mapdata.type.MapCategory;
import com.wynntils.utils.MathUtils;
import com.wynntils.utils.colors.CommonColors;
import com.wynntils.utils.colors.CustomColor;
import java.util.ArrayList;
import java.util.List;
import java.util.stream.Stream;

public class CategoriesProvider extends BuiltInProvider {
    private static final List<MapCategory> PROVIDED_CATEGORIES = new ArrayList<>();

    public CategoriesProvider() {
        for (ServiceKind kind : ServiceKind.values()) {
            PROVIDED_CATEGORIES.add(new ServiceCategory(kind));
        }
        for (CombatKind kind : CombatKind.values()) {
            PROVIDED_CATEGORIES.add(new CombatCategory(kind));
        }
        for (Label.LabelLayer layer : Label.LabelLayer.values()) {
            PROVIDED_CATEGORIES.add(new PlaceCategory(layer));
        }
<<<<<<< HEAD
        for (int tier = 1; tier <= 4; tier++) {
=======
        for (int tier = 1; tier <= LootChestType.values().length; tier++) {
>>>>>>> 02f61ef8
            PROVIDED_CATEGORIES.add(new FoundChestCategory(tier));
        }
        PROVIDED_CATEGORIES.add(new WaypointCategory());
        PROVIDED_CATEGORIES.add(new WynntilsCategory());
    }

    @Override
    public String getProviderId() {
        return "categories";
    }

    @Override
    public Stream<MapCategory> getCategories() {
        return PROVIDED_CATEGORIES.stream();
    }

    private static final class WynntilsCategory implements MapCategory {
<<<<<<< HEAD
        private static final FadingMapVisiblity DEFAULT_VISIBILITY = new FadingMapVisiblity(0, 100, 6);
=======
        private static final MapVisibility DEFAULT_ICON_VISIBILITY = new FullMapVisibility(0, 100, 6);
        private static final MapVisibility DEFAULT_LABEL_VISIBILITY = new FullMapVisibility(0, 100, 3);
>>>>>>> 02f61ef8

        @Override
        public String getCategoryId() {
            return "wynntils";
        }

        @Override
        public String getName() {
            return "All Wynntils Map Features";
        }

        @Override
        public MapAttributes getAttributes() {
            return new AbstractMapAttributes() {
                @Override
                public String getIconId() {
                    return "wynntils:icon:symbols:waypoint";
                }

                @Override
                public int getPriority() {
                    return 500;
                }

                @Override
                public MapVisibility getIconVisibility() {
<<<<<<< HEAD
                    return DEFAULT_VISIBILITY;
=======
                    return DEFAULT_ICON_VISIBILITY;
>>>>>>> 02f61ef8
                }

                @Override
                public MapVisibility getLabelVisibility() {
<<<<<<< HEAD
                    return DEFAULT_VISIBILITY;
=======
                    return DEFAULT_LABEL_VISIBILITY;
>>>>>>> 02f61ef8
                }
            };
        }
    }

    private static final class WaypointCategory implements MapCategory {
        @Override
        public String getCategoryId() {
            return "wynntils:personal:waypoint";
        }

        @Override
        public String getName() {
            return "Personal Waypoints";
        }

        @Override
        public MapAttributes getAttributes() {
            return new AbstractMapAttributes() {
                @Override
                public int getPriority() {
<<<<<<< HEAD
                    return 500;
=======
                    return 1000;
>>>>>>> 02f61ef8
                }

                @Override
                public CustomColor getLabelColor() {
                    return CommonColors.GREEN;
                }

                @Override
                public MapVisibility getLabelVisibility() {
<<<<<<< HEAD
                    return new NeverMapVisibility();
=======
                    return MapVisibility.NEVER;
>>>>>>> 02f61ef8
                }
            };
        }
    }

    private static final class FoundChestCategory implements MapCategory {
<<<<<<< HEAD
        private static final FadingMapVisiblity TIER_1_VISIBILITY = new FadingMapVisiblity(57, 100, 6);
        private static final FadingMapVisiblity TIER_2_VISIBILITY = new FadingMapVisiblity(57, 100, 6);
        private static final FadingMapVisiblity TIER_3_VISIBILITY = new FadingMapVisiblity(30, 100, 6);
        private static final FadingMapVisiblity TIER_4_VISIBILITY = new FadingMapVisiblity(30, 100, 6);
=======
        private static final MapVisibility TIER_1_VISIBILITY = DerivedMapVisibility.withMin(57f);
        private static final MapVisibility TIER_2_VISIBILITY = DerivedMapVisibility.withMin(57f);
        private static final MapVisibility TIER_3_VISIBILITY = DerivedMapVisibility.withMin(30f);
        private static final MapVisibility TIER_4_VISIBILITY = DerivedMapVisibility.withMin(30f);
>>>>>>> 02f61ef8

        private final int tier;

        private FoundChestCategory(int tier) {
            this.tier = tier;
        }

        @Override
        public String getCategoryId() {
            return "wynntils:personal:found-chest:tier-" + tier;
        }

        @Override
        public String getName() {
            return "Found Loot Chests";
        }

        @Override
        public MapAttributes getAttributes() {
            return new AbstractMapAttributes() {
                @Override
                public String getIconId() {
                    return "wynntils:icon:lootchest:tier-" + tier;
                }

                @Override
                public String getLabel() {
                    return "Loot Chest Tier " + MathUtils.toRoman(tier);
                }

                @Override
                public int getPriority() {
                    return 500;
                }

                @Override
                public CustomColor getLabelColor() {
                    return CommonColors.GREEN;
                }

                @Override
                public MapVisibility getIconVisibility() {
                    return switch (tier) {
                        case 1 -> TIER_1_VISIBILITY;
                        case 2 -> TIER_2_VISIBILITY;
                        case 3 -> TIER_3_VISIBILITY;
                        case 4 -> TIER_4_VISIBILITY;
                            // This should never happen
<<<<<<< HEAD
                        default -> new AlwaysMapVisibility();
=======
                        default -> MapVisibility.ALWAYS;
>>>>>>> 02f61ef8
                    };
                }

                @Override
                public MapVisibility getLabelVisibility() {
<<<<<<< HEAD
                    return new NeverMapVisibility();
=======
                    return MapVisibility.NEVER;
>>>>>>> 02f61ef8
                }
            };
        }
    }

    private static final class ServiceCategory implements MapCategory {
<<<<<<< HEAD
        private static final FadingMapVisiblity FAST_TRAVEL_VISIBLITY = new FadingMapVisiblity(18, 100, 6);
        private static final FadingMapVisiblity OTHER_VISIBLITY = new FadingMapVisiblity(57, 100, 6);
=======
        private static final MapVisibility FAST_TRAVEL_VISIBLITY = DerivedMapVisibility.withMin(18f);
        private static final MapVisibility OTHER_VISIBLITY = DerivedMapVisibility.withMin(57f);
>>>>>>> 02f61ef8

        private final ServiceKind kind;

        private ServiceCategory(ServiceKind kind) {
            this.kind = kind;
        }

        @Override
        public String getCategoryId() {
            return "wynntils:service:" + kind.getMapDataId();
        }

        @Override
        public String getName() {
            return kind.getName();
        }

        @Override
        public MapAttributes getAttributes() {
            return new AbstractMapAttributes() {
                @Override
                public String getLabel() {
                    return kind.getName();
                }

                @Override
                public String getIconId() {
                    return "wynntils:icon:service:" + kind.getMapDataId();
                }

                @Override
                public int getPriority() {
                    return 100;
                }

                @Override
                public CustomColor getLabelColor() {
                    return CommonColors.GREEN;
                }

                @Override
                public MapVisibility getIconVisibility() {
                    if (kind == ServiceKind.FAST_TRAVEL) {
                        return FAST_TRAVEL_VISIBLITY;
                    } else {
                        return OTHER_VISIBLITY;
                    }
                }

                @Override
                public MapVisibility getLabelVisibility() {
<<<<<<< HEAD
                    return new NeverMapVisibility();
=======
                    return MapVisibility.NEVER;
>>>>>>> 02f61ef8
                }
            };
        }
    }

    private static final class CombatCategory implements MapCategory {
<<<<<<< HEAD
        private static final FadingMapVisiblity CAVES_VISIBILITY = new FadingMapVisiblity(31, 100, 6);
        private static final FadingMapVisiblity OTHER_VISIBILITY = new FadingMapVisiblity(19, 100, 6);
=======
        private static final MapVisibility CAVES_VISIBILITY = DerivedMapVisibility.withMin(31f);
        private static final MapVisibility OTHER_VISIBILITY = DerivedMapVisibility.withMin(19f);
>>>>>>> 02f61ef8

        private final CombatKind kind;

        private CombatCategory(CombatKind kind) {
            this.kind = kind;
        }

        @Override
        public String getCategoryId() {
            return "wynntils:content:" + kind.getMapDataId();
        }

        @Override
        public String getName() {
            return kind.getName();
        }

        @Override
        public MapAttributes getAttributes() {
            return new AbstractMapAttributes() {
                @Override
                public String getLabel() {
                    return kind.getName();
                }

                @Override
                public String getIconId() {
                    return "wynntils:icon:content:" + kind.getMapDataId();
                }

                @Override
                public int getPriority() {
                    return 100;
                }

                @Override
                public CustomColor getLabelColor() {
                    return CommonColors.GREEN;
                }

                @Override
                public MapVisibility getIconVisibility() {
                    if (kind == CombatKind.CAVES) {
                        return CAVES_VISIBILITY;
                    } else {
                        return OTHER_VISIBILITY;
                    }
                }

                @Override
                public MapVisibility getLabelVisibility() {
<<<<<<< HEAD
                    return new NeverMapVisibility();
=======
                    return MapVisibility.NEVER;
>>>>>>> 02f61ef8
                }
            };
        }
    }

    private static final class PlaceCategory implements MapCategory {
<<<<<<< HEAD
        private static final FadingMapVisiblity PROVINCE_VISIBILITY = new FadingMapVisiblity(0, 32, 3);
        private static final FadingMapVisiblity CITY_VISIBILITY = new FadingMapVisiblity(0, 74, 3);
        private static final FadingMapVisiblity PLACE_VISIBILITY = new FadingMapVisiblity(32, 86, 3);
=======
        private static final MapVisibility PROVINCE_VISIBILITY = DerivedMapVisibility.withMax(32f);
        private static final MapVisibility CITY_VISIBILITY = DerivedMapVisibility.withMax(74f);
        private static final MapVisibility PLACE_VISIBILITY = DerivedMapVisibility.withMinMax(32f, 86f);
>>>>>>> 02f61ef8

        private final Label.LabelLayer layer;

        private PlaceCategory(Label.LabelLayer layer) {
            this.layer = layer;
        }

        @Override
        public String getCategoryId() {
            return "wynntils:place:" + layer.getMapDataId();
        }

        @Override
        public String getName() {
            return layer.getName();
        }

        @Override
        public MapAttributes getAttributes() {
            return new AbstractMapAttributes() {
                @Override
                public String getIconId() {
                    return MapIcon.NO_ICON_ID;
                }

                @Override
                public CustomColor getLabelColor() {
                    return switch (layer) {
                        case PROVINCE -> CommonColors.DARK_AQUA;
                        case CITY -> CommonColors.YELLOW;
                        case TOWN_OR_PLACE -> CommonColors.WHITE;
                    };
                }

                @Override
                public int getPriority() {
                    return 700;
                }

                @Override
                public MapVisibility getLabelVisibility() {
                    return switch (layer) {
                        case PROVINCE -> PROVINCE_VISIBILITY;
                        case CITY -> CITY_VISIBILITY;
                        case TOWN_OR_PLACE -> PLACE_VISIBILITY;
                    };
                }
            };
        }
    }
}<|MERGE_RESOLUTION|>--- conflicted
+++ resolved
@@ -9,14 +9,8 @@
 import com.wynntils.services.map.type.CombatKind;
 import com.wynntils.services.map.type.ServiceKind;
 import com.wynntils.services.mapdata.attributes.AbstractMapAttributes;
-<<<<<<< HEAD
-import com.wynntils.services.mapdata.attributes.impl.AlwaysMapVisibility;
-import com.wynntils.services.mapdata.attributes.impl.FadingMapVisiblity;
-import com.wynntils.services.mapdata.attributes.impl.NeverMapVisibility;
-=======
 import com.wynntils.services.mapdata.attributes.type.DerivedMapVisibility;
 import com.wynntils.services.mapdata.attributes.type.FullMapVisibility;
->>>>>>> 02f61ef8
 import com.wynntils.services.mapdata.attributes.type.MapAttributes;
 import com.wynntils.services.mapdata.attributes.type.MapIcon;
 import com.wynntils.services.mapdata.attributes.type.MapVisibility;
@@ -41,11 +35,7 @@
         for (Label.LabelLayer layer : Label.LabelLayer.values()) {
             PROVIDED_CATEGORIES.add(new PlaceCategory(layer));
         }
-<<<<<<< HEAD
-        for (int tier = 1; tier <= 4; tier++) {
-=======
         for (int tier = 1; tier <= LootChestType.values().length; tier++) {
->>>>>>> 02f61ef8
             PROVIDED_CATEGORIES.add(new FoundChestCategory(tier));
         }
         PROVIDED_CATEGORIES.add(new WaypointCategory());
@@ -63,12 +53,8 @@
     }
 
     private static final class WynntilsCategory implements MapCategory {
-<<<<<<< HEAD
-        private static final FadingMapVisiblity DEFAULT_VISIBILITY = new FadingMapVisiblity(0, 100, 6);
-=======
         private static final MapVisibility DEFAULT_ICON_VISIBILITY = new FullMapVisibility(0, 100, 6);
         private static final MapVisibility DEFAULT_LABEL_VISIBILITY = new FullMapVisibility(0, 100, 3);
->>>>>>> 02f61ef8
 
         @Override
         public String getCategoryId() {
@@ -95,20 +81,12 @@
 
                 @Override
                 public MapVisibility getIconVisibility() {
-<<<<<<< HEAD
-                    return DEFAULT_VISIBILITY;
-=======
                     return DEFAULT_ICON_VISIBILITY;
->>>>>>> 02f61ef8
-                }
-
-                @Override
-                public MapVisibility getLabelVisibility() {
-<<<<<<< HEAD
-                    return DEFAULT_VISIBILITY;
-=======
+                }
+
+                @Override
+                public MapVisibility getLabelVisibility() {
                     return DEFAULT_LABEL_VISIBILITY;
->>>>>>> 02f61ef8
                 }
             };
         }
@@ -130,11 +108,7 @@
             return new AbstractMapAttributes() {
                 @Override
                 public int getPriority() {
-<<<<<<< HEAD
-                    return 500;
-=======
                     return 1000;
->>>>>>> 02f61ef8
                 }
 
                 @Override
@@ -144,28 +118,17 @@
 
                 @Override
                 public MapVisibility getLabelVisibility() {
-<<<<<<< HEAD
-                    return new NeverMapVisibility();
-=======
                     return MapVisibility.NEVER;
->>>>>>> 02f61ef8
                 }
             };
         }
     }
 
     private static final class FoundChestCategory implements MapCategory {
-<<<<<<< HEAD
-        private static final FadingMapVisiblity TIER_1_VISIBILITY = new FadingMapVisiblity(57, 100, 6);
-        private static final FadingMapVisiblity TIER_2_VISIBILITY = new FadingMapVisiblity(57, 100, 6);
-        private static final FadingMapVisiblity TIER_3_VISIBILITY = new FadingMapVisiblity(30, 100, 6);
-        private static final FadingMapVisiblity TIER_4_VISIBILITY = new FadingMapVisiblity(30, 100, 6);
-=======
         private static final MapVisibility TIER_1_VISIBILITY = DerivedMapVisibility.withMin(57f);
         private static final MapVisibility TIER_2_VISIBILITY = DerivedMapVisibility.withMin(57f);
         private static final MapVisibility TIER_3_VISIBILITY = DerivedMapVisibility.withMin(30f);
         private static final MapVisibility TIER_4_VISIBILITY = DerivedMapVisibility.withMin(30f);
->>>>>>> 02f61ef8
 
         private final int tier;
 
@@ -214,34 +177,21 @@
                         case 3 -> TIER_3_VISIBILITY;
                         case 4 -> TIER_4_VISIBILITY;
                             // This should never happen
-<<<<<<< HEAD
-                        default -> new AlwaysMapVisibility();
-=======
                         default -> MapVisibility.ALWAYS;
->>>>>>> 02f61ef8
                     };
                 }
 
                 @Override
                 public MapVisibility getLabelVisibility() {
-<<<<<<< HEAD
-                    return new NeverMapVisibility();
-=======
                     return MapVisibility.NEVER;
->>>>>>> 02f61ef8
                 }
             };
         }
     }
 
     private static final class ServiceCategory implements MapCategory {
-<<<<<<< HEAD
-        private static final FadingMapVisiblity FAST_TRAVEL_VISIBLITY = new FadingMapVisiblity(18, 100, 6);
-        private static final FadingMapVisiblity OTHER_VISIBLITY = new FadingMapVisiblity(57, 100, 6);
-=======
         private static final MapVisibility FAST_TRAVEL_VISIBLITY = DerivedMapVisibility.withMin(18f);
         private static final MapVisibility OTHER_VISIBLITY = DerivedMapVisibility.withMin(57f);
->>>>>>> 02f61ef8
 
         private final ServiceKind kind;
 
@@ -293,24 +243,15 @@
 
                 @Override
                 public MapVisibility getLabelVisibility() {
-<<<<<<< HEAD
-                    return new NeverMapVisibility();
-=======
                     return MapVisibility.NEVER;
->>>>>>> 02f61ef8
                 }
             };
         }
     }
 
     private static final class CombatCategory implements MapCategory {
-<<<<<<< HEAD
-        private static final FadingMapVisiblity CAVES_VISIBILITY = new FadingMapVisiblity(31, 100, 6);
-        private static final FadingMapVisiblity OTHER_VISIBILITY = new FadingMapVisiblity(19, 100, 6);
-=======
         private static final MapVisibility CAVES_VISIBILITY = DerivedMapVisibility.withMin(31f);
         private static final MapVisibility OTHER_VISIBILITY = DerivedMapVisibility.withMin(19f);
->>>>>>> 02f61ef8
 
         private final CombatKind kind;
 
@@ -362,26 +303,16 @@
 
                 @Override
                 public MapVisibility getLabelVisibility() {
-<<<<<<< HEAD
-                    return new NeverMapVisibility();
-=======
                     return MapVisibility.NEVER;
->>>>>>> 02f61ef8
                 }
             };
         }
     }
 
     private static final class PlaceCategory implements MapCategory {
-<<<<<<< HEAD
-        private static final FadingMapVisiblity PROVINCE_VISIBILITY = new FadingMapVisiblity(0, 32, 3);
-        private static final FadingMapVisiblity CITY_VISIBILITY = new FadingMapVisiblity(0, 74, 3);
-        private static final FadingMapVisiblity PLACE_VISIBILITY = new FadingMapVisiblity(32, 86, 3);
-=======
         private static final MapVisibility PROVINCE_VISIBILITY = DerivedMapVisibility.withMax(32f);
         private static final MapVisibility CITY_VISIBILITY = DerivedMapVisibility.withMax(74f);
         private static final MapVisibility PLACE_VISIBILITY = DerivedMapVisibility.withMinMax(32f, 86f);
->>>>>>> 02f61ef8
 
         private final Label.LabelLayer layer;
 

--- conflicted
+++ resolved
@@ -5,8 +5,6 @@
 package com.wynntils.services.mapdata.providers.builtin;
 
 import com.wynntils.services.mapdata.attributes.AbstractMapAttributes;
-import com.wynntils.services.mapdata.attributes.impl.AlwaysMapVisibility;
-import com.wynntils.services.mapdata.attributes.impl.NeverMapVisibility;
 import com.wynntils.services.mapdata.attributes.type.MapAttributes;
 import com.wynntils.services.mapdata.attributes.type.MapVisibility;
 import com.wynntils.services.mapdata.type.MapCategory;
@@ -57,11 +55,7 @@
 
                 @Override
                 public MapVisibility getIconVisibility() {
-<<<<<<< HEAD
-                    return new AlwaysMapVisibility();
-=======
                     return MapVisibility.ALWAYS;
->>>>>>> 02f61ef8
                 }
             };
         }
@@ -83,11 +77,7 @@
             return new AbstractMapAttributes() {
                 @Override
                 public MapVisibility getIconVisibility() {
-<<<<<<< HEAD
-                    return new NeverMapVisibility();
-=======
                     return MapVisibility.NEVER;
->>>>>>> 02f61ef8
                 }
             };
         }
@@ -99,7 +89,7 @@
 
         @Override
         public Location getLocation() {
-            return new Location(McUtils.player().blockPosition().offset(-15, 0, -15));
+            return new Location(McUtils.player().blockPosition());
         }
     }
 }
/*
 * Copyright © Wynntils 2022.
 * This file is released under AGPLv3. See LICENSE for full license details.
 */
package com.wynntils.utils.colors;

import com.google.gson.JsonDeserializationContext;
import com.google.gson.JsonDeserializer;
import com.google.gson.JsonElement;
import com.google.gson.JsonParseException;
import com.google.gson.JsonSerializationContext;
import com.google.gson.JsonSerializer;
import com.wynntils.utils.MathUtils;
import java.lang.reflect.Type;
import java.nio.charset.StandardCharsets;
import java.util.HashMap;
import java.util.Map;
import java.util.regex.Matcher;
import java.util.regex.Pattern;
import java.util.zip.CRC32;
import net.minecraft.ChatFormatting;

public class CustomColor {
    public static final CustomColor NONE = new CustomColor(-1, -1, -1, -1);

    private static final Pattern HEX_PATTERN = Pattern.compile("#?([0-9a-fA-F]{6})");
    private static final Pattern STRING_PATTERN = Pattern.compile("rgba\\((\\d+),(\\d+),(\\d+),(\\d+)\\)");
    private static final Map<String, CustomColor> REGISTERED_HASHED_COLORS = new HashMap<>();

    public final int r;
    public final int g;
    public final int b;
    public final int a;

    public CustomColor(int r, int g, int b) {
        this(r, g, b, 255);
    }

    public CustomColor(int r, int g, int b, int a) {
        this.r = r;
        this.g = g;
        this.b = b;
        this.a = a;
    }

    public CustomColor(float r, float g, float b) {
        this(r, g, b, 1f);
    }

    public CustomColor(float r, float g, float b, float a) {
        this.r = (int) (r * 255);
        this.g = (int) (g * 255);
        this.b = (int) (b * 255);
        this.a = (int) (a * 255);
    }

    public CustomColor(CustomColor color) {
        this(color.r, color.g, color.b, color.a);
    }

    public CustomColor(CustomColor color, int alpha) {
        this(color.r, color.g, color.b, alpha);
    }

    public CustomColor(String toParse) {
        String noSpace = toParse.replace(" ", "");

        CustomColor parseTry = CustomColor.fromString(noSpace);

        if (parseTry == CustomColor.NONE) {
            parseTry = CustomColor.fromHexString(noSpace);

            if (parseTry == CustomColor.NONE) {
                throw new RuntimeException("Failed to parse CustomColor");
            }
        }

        this.r = parseTry.r;
        this.g = parseTry.g;
        this.b = parseTry.b;
        this.a = parseTry.a;
    }

    public static CustomColor fromChatFormatting(ChatFormatting cf) {
        return fromInt(cf.getColor() | 0xFF000000);
    }

    /** 0xAARRGGBB format */
    public static CustomColor fromInt(int num) {
        return new CustomColor(num >> 16 & 255, num >> 8 & 255, num & 255, num >> 24 & 255);
    }

    public static CustomColor fromHSV(float h, float s, float v, float a) {
        a = MathUtils.clamp(a, 0, 1);
        if (v <= 0) return new CustomColor(0, 0, 0, a);
        if (v > 1) v = 1;
        if (s <= 0) return new CustomColor(v, v, v, a);
        if (s > 1) s = 1;

        float vh = ((h % 1 + 1) * 6) % 6;

<<<<<<< HEAD
        int vi = Mth.floor(vh);
=======
        int vi = MathUtils.floor(vh);
>>>>>>> b2ceb2d1
        float v1 = v * (1 - s);
        float v2 = v * (1 - s * (vh - vi));
        float v3 = v * (1 - s * (1 - (vh - vi)));

        return switch (vi) {
            case 0 -> new CustomColor(v, v3, v1, a);
            case 1 -> new CustomColor(v2, v, v1, a);
            case 2 -> new CustomColor(v1, v, v3, a);
            case 3 -> new CustomColor(v1, v2, v, a);
            case 4 -> new CustomColor(v3, v1, v, a);
            default -> new CustomColor(v, v1, v2, a);
        };
    }

    /** "#rrggbb" or "rrggbb" */
    public static CustomColor fromHexString(String hex) {
        Matcher hexMatcher = HEX_PATTERN.matcher(hex.trim());

        // invalid format
        if (!hexMatcher.matches()) return CustomColor.NONE;

        // parse hex
        return fromInt(Integer.parseInt(hexMatcher.group(1), 16)).withAlpha(255);
    }

    /** "rgba(r,g,b,a)" format as defined in toString() */
    public static CustomColor fromString(String string) {
        Matcher stringMatcher = STRING_PATTERN.matcher(string.trim());

        // invalid format
        if (!stringMatcher.matches()) return CustomColor.NONE;

        return new CustomColor(
                Integer.parseInt(stringMatcher.group(1)),
                Integer.parseInt(stringMatcher.group(2)),
                Integer.parseInt(stringMatcher.group(3)),
                Integer.parseInt(stringMatcher.group(4)));
    }

    /**
     * Generates a Color based in the input string
     * The color will be always the same if the string is the same
     *
     * @param input the input stream
     * @return the color
     */
    public static CustomColor colorForStringHash(String input) {
        if (REGISTERED_HASHED_COLORS.containsKey(input)) return REGISTERED_HASHED_COLORS.get(input);

        CRC32 crc32 = new CRC32();
        crc32.update(input.getBytes(StandardCharsets.UTF_8));

        CustomColor color = fromInt(((int) crc32.getValue()) & 0xFFFFFF).withAlpha(255);
        REGISTERED_HASHED_COLORS.put(input, color);

        return color;
    }

    public CustomColor withAlpha(int a) {
        return new CustomColor(this, a);
    }

    public CustomColor withAlpha(float a) {
        return new CustomColor(this, (int) (a * 255));
    }

    /** 0xAARRGGBB format */
    public int asInt() {
        int a = Math.min(this.a, 255);
        int r = Math.min(this.r, 255);
        int g = Math.min(this.g, 255);
        int b = Math.min(this.b, 255);
        return (a << 24) | (r << 16) | (g << 8) | b;
    }

    public float[] asFloatArray() {
        return new float[] {r / 255f, g / 255f, b / 255f};
    }

    /** #rrggbb format */
    public String toHexString() {
        String hex = Integer.toHexString(this.asInt());
        // whether alpha portion is 1 digit or 2
        hex = (hex.length() > 7) ? hex.substring(2) : hex.substring(1);
        hex = "#" + hex;

        return hex;
    }

    @Override
    public boolean equals(Object obj) {
        if (!(obj instanceof CustomColor color)) return false;

        // colors are equal as long as rgba values match
        return (this.r == color.r && this.g == color.g && this.b == color.b && this.a == color.a);
    }

    @Override
    public String toString() {
        return toHexString();
    }

    public static class CustomColorSerializer implements JsonSerializer<CustomColor>, JsonDeserializer<CustomColor> {
        @Override
        public CustomColor deserialize(JsonElement json, Type typeOfT, JsonDeserializationContext context)
                throws JsonParseException {
            CustomColor customColor = CustomColor.fromHexString(json.getAsString());
            return customColor == NONE ? CustomColor.fromString(json.getAsString()) : customColor;
        }

        @Override
        public JsonElement serialize(CustomColor src, Type typeOfSrc, JsonSerializationContext context) {
            return context.serialize(src.toString());
        }
    }
}<|MERGE_RESOLUTION|>--- conflicted
+++ resolved
@@ -99,11 +99,7 @@
 
         float vh = ((h % 1 + 1) * 6) % 6;
 
-<<<<<<< HEAD
-        int vi = Mth.floor(vh);
-=======
         int vi = MathUtils.floor(vh);
->>>>>>> b2ceb2d1
         float v1 = v * (1 - s);
         float v2 = v * (1 - s * (vh - vi));
         float v3 = v * (1 - s * (1 - (vh - vi)));

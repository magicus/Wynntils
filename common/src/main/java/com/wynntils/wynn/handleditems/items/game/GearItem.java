--- conflicted
+++ resolved
@@ -1,9 +1,5 @@
 /*
-<<<<<<< HEAD
  * Copyright © Wynntils 2022, 2023.
-=======
- * Copyright © Wynntils 2022-2023.
->>>>>>> bce1f640
  * This file is released under AGPLv3. See LICENSE for full license details.
  */
 package com.wynntils.wynn.handleditems.items.game;

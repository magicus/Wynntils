/*
 * Copyright © Wynntils 2022.
 * This file is released under AGPLv3. See LICENSE for full license details.
 */
package com.wynntils.wynn.model.discoveries.objects;

import com.wynntils.mc.utils.ComponentUtils;
import com.wynntils.mc.utils.ItemUtils;
import com.wynntils.wynn.model.CharacterManager;
import com.wynntils.wynn.model.territory.TerritoryManager;
import com.wynntils.wynn.objects.profiles.DiscoveryProfile;
import com.wynntils.wynn.utils.WynnUtils;
import java.util.ArrayList;
import java.util.List;
import java.util.Locale;
import net.minecraft.ChatFormatting;
import net.minecraft.network.chat.Component;
import net.minecraft.network.chat.TextComponent;
import net.minecraft.world.item.ItemStack;

public class DiscoveryInfo {
    private final String name;
    private final DiscoveryType type;
    private final String description;
    private final int minLevel;
    private final boolean discovered;
    private final List<String> requirements;
    private List<Component> displayLore = null;

    public DiscoveryInfo(DiscoveryProfile discoveryProfile) {
        this.name = discoveryProfile.getName();
        this.type = DiscoveryType.valueOf(discoveryProfile.getType().toUpperCase(Locale.ROOT));
        this.description = "";
        this.minLevel = discoveryProfile.getLevel();
<<<<<<< HEAD
=======
        this.guildTerritory = TerritoryManager.getTerritoryProfile(name);
>>>>>>> c61e1fef
        this.discovered = false;
        this.requirements = discoveryProfile.getRequirements();
    }

    private DiscoveryInfo(String name, DiscoveryType type, String description, int minLevel) {
        this.name = name;
        this.type = type;
        this.description = description;
        this.minLevel = minLevel;
<<<<<<< HEAD
=======
        this.guildTerritory = TerritoryManager.getTerritoryProfile(name);
>>>>>>> c61e1fef
        this.discovered = true;
        this.requirements = List.of();
    }

    public static DiscoveryInfo parseFromItemStack(ItemStack itemStack) {
        List<String> lore = ItemUtils.getLore(itemStack);
        if (lore.isEmpty()) {
            return null;
        }

        String name = WynnUtils.normalizeBadString(ComponentUtils.getCoded(itemStack.getHoverName()));
        int minLevel = Integer.parseInt(lore.get(0).replace("§a✔§r§7 Combat Lv. Min: §r§f", ""));

        DiscoveryType type;
        if (name.charAt(1) == DiscoveryType.WORLD.getColor().getChar()) {
            type = DiscoveryType.WORLD;
        } else if (name.charAt(1) == DiscoveryType.TERRITORY.getColor().getChar()) {
            type = DiscoveryType.TERRITORY;
        } else if (name.charAt(1) == DiscoveryType.SECRET.getColor().getChar()) {
            type = DiscoveryType.SECRET;
        } else {
            return null;
        }

        StringBuilder descriptionBuilder = new StringBuilder();
        for (int i = 2; i < lore.size(); i++) {
            descriptionBuilder.append(ComponentUtils.stripFormatting(lore.get(i)));
        }
        String description = descriptionBuilder.toString();

        return new DiscoveryInfo(ComponentUtils.stripFormatting(name), type, description, minLevel);
    }

    private List<Component> generateLore() {
        displayLore = new ArrayList<>();

        displayLore.add(new TextComponent(name).withStyle(type.getColor()).withStyle(ChatFormatting.BOLD));

        if (CharacterManager.getCharacterInfo().getLevel() >= minLevel) {
            displayLore.add(new TextComponent("✔")
                    .withStyle(ChatFormatting.GREEN)
                    .append(new TextComponent(" Combat Lv. Min: ")
                            .withStyle(ChatFormatting.GRAY)
                            .append(new TextComponent(String.valueOf(minLevel)).withStyle(ChatFormatting.WHITE))));
        } else {
            displayLore.add(new TextComponent("✘")
                    .withStyle(ChatFormatting.RED)
                    .append(new TextComponent(" Combat Lv. Min: ")
                            .withStyle(ChatFormatting.GRAY)
                            .append(new TextComponent(String.valueOf(minLevel)).withStyle(ChatFormatting.WHITE))));
        }

        displayLore.add(TextComponent.EMPTY);

        if (discovered) {
            displayLore.add(new TextComponent("Discovered").withStyle(ChatFormatting.GREEN));
        } else {
            displayLore.add(new TextComponent("Not Discovered").withStyle(ChatFormatting.RED));
        }

        if (!description.isEmpty()) {
            displayLore.add(TextComponent.EMPTY);
            displayLore.addAll(ComponentUtils.wrapTooltips(
                    List.of(new TextComponent(description).withStyle(ChatFormatting.GRAY)), 300));
        }

        return displayLore;
    }

    public List<Component> getLore() {
        return displayLore == null ? displayLore = generateLore() : displayLore;
    }

    public String getName() {
        return name;
    }

    public DiscoveryType getType() {
        return type;
    }

    public boolean isDiscovered() {
        return discovered;
    }

    public int getMinLevel() {
        return minLevel;
    }

    public List<String> getRequirements() {
        return requirements;
    }
}<|MERGE_RESOLUTION|>--- conflicted
+++ resolved
@@ -32,10 +32,6 @@
         this.type = DiscoveryType.valueOf(discoveryProfile.getType().toUpperCase(Locale.ROOT));
         this.description = "";
         this.minLevel = discoveryProfile.getLevel();
-<<<<<<< HEAD
-=======
-        this.guildTerritory = TerritoryManager.getTerritoryProfile(name);
->>>>>>> c61e1fef
         this.discovered = false;
         this.requirements = discoveryProfile.getRequirements();
     }
@@ -45,10 +41,6 @@
         this.type = type;
         this.description = description;
         this.minLevel = minLevel;
-<<<<<<< HEAD
-=======
-        this.guildTerritory = TerritoryManager.getTerritoryProfile(name);
->>>>>>> c61e1fef
         this.discovered = true;
         this.requirements = List.of();
     }

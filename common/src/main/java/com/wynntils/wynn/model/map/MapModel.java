/*
 * Copyright © Wynntils 2022.
 * This file is released under AGPLv3. See LICENSE for full license details.
 */
package com.wynntils.wynn.model.map;

import com.google.common.reflect.TypeToken;
import com.mojang.blaze3d.platform.NativeImage;
import com.wynntils.core.WynntilsMod;
import com.wynntils.core.managers.Model;
import com.wynntils.core.net.DownloadableResource;
import com.wynntils.core.net.NetManager;
import com.wynntils.core.net.UrlManager;
import com.wynntils.utils.BoundingBox;
import com.wynntils.wynn.model.map.poi.CombatKind;
import com.wynntils.wynn.model.map.poi.CombatPoi;
import com.wynntils.wynn.model.map.poi.Label;
import com.wynntils.wynn.model.map.poi.LabelPoi;
import com.wynntils.wynn.model.map.poi.PoiLocation;
import com.wynntils.wynn.model.map.poi.ServiceKind;
import com.wynntils.wynn.model.map.poi.ServicePoi;
import java.io.IOException;
import java.io.InputStream;
import java.lang.reflect.Type;
import java.util.HashSet;
import java.util.List;
import java.util.Set;
import java.util.concurrent.CopyOnWriteArrayList;

public final class MapModel extends Model {
<<<<<<< HEAD
    private static final Gson GSON = new GsonBuilder().create();
=======
    private static final String PLACES_JSON_URL =
            "https://raw.githubusercontent.com/Wynntils/Reference/main/locations/places.json";
    private static final String SERVICES_JSON_URL =
            "https://raw.githubusercontent.com/Wynntils/Reference/main/locations/services.json";
    private static final String MAPS_JSON_URL =
            "https://raw.githubusercontent.com/Wynntils/WynntilsWebsite-API/master/maps/maps.json";
    private static final String COMBAT_LOCATIONS_JSON_URL =
            "https://raw.githubusercontent.com/Wynntils/WynntilsWebsite-API/master/combatlocations.json";

>>>>>>> 42007de2
    private static final List<MapTexture> MAPS = new CopyOnWriteArrayList<>();
    private static final Set<LabelPoi> LABEL_POIS = new HashSet<>();
    private static final Set<ServicePoi> SERVICE_POIS = new HashSet<>();
    private static final Set<CombatPoi> COMBAT_POIS = new HashSet<>();

    public static void init() {
        loadMaps();
        loadPlaces();
        loadServices();
        loadCombat();
    }

    public static Set<LabelPoi> getLabelPois() {
        return LABEL_POIS;
    }

    public static Set<ServicePoi> getServicePois() {
        return SERVICE_POIS;
    }

    public static Set<CombatPoi> getCombatPois() {
        return COMBAT_POIS;
    }

    public static List<MapTexture> getMapsForBoundingBox(BoundingBox box) {
        return MAPS.stream().filter(map -> box.intersects(map.getBox())).toList();
    }

    private static void loadMaps() {
        MAPS.clear();

<<<<<<< HEAD
        DownloadableResource dl = NetManager.download(UrlManager.DATA_STATIC_MAPS);
        dl.onCompletion(reader -> {
            Type type = new TypeToken<List<MapPartProfile>>() {}.getType();

            List<MapPartProfile> mapPartList = GSON.fromJson(reader, type);
            for (MapPartProfile mapPart : mapPartList) {
                String fileName = mapPart.md5 + ".png";

                DownloadableResource dlPart =
                        NetManager.download(mapPart.url, "maps/" + fileName, mapPart.md5, "map-part-" + mapPart.name);
                try (InputStream inputStream = dlPart.waitAndGetInputStream()) {
                    NativeImage nativeImage = NativeImage.read(inputStream);
                    MapTexture mapPartImage =
                            new MapTexture(fileName, nativeImage, mapPart.x1, mapPart.z1, mapPart.x2, mapPart.z2);
                    MAPS.add(mapPartImage);
                } catch (IOException e) {
                    WynntilsMod.info("IOException occurred while loading map image of " + mapPart.name);
                }
            }
        });
    }

    private static void loadPlaces() {
        DownloadableResource dl = NetManager.download(UrlManager.DATA_STATIC_PLACES);
        dl.onCompletion(reader -> {
            PlacesProfile places = GSON.fromJson(reader, PlacesProfile.class);
            for (Label label : places.labels) {
                LABEL_POIS.add(new LabelPoi(label));
            }
        });
    }

    private static void loadServices() {
        DownloadableResource dl = NetManager.download(UrlManager.DATA_STATIC_SERVICES);
        dl.onCompletion(reader -> {
            Type type = new TypeToken<List<ServiceProfile>>() {}.getType();

            List<ServiceProfile> serviceList = GSON.fromJson(reader, type);
            for (var service : serviceList) {
                ServiceKind kind = ServiceKind.fromString(service.type);
                if (kind != null) {
                    for (PoiLocation location : service.locations) {
                        SERVICE_POIS.add(new ServicePoi(location, kind));
=======
        handler.addAndDispatch(new RequestBuilder(MAPS_JSON_URL, "map-parts")
                .cacheTo(new File(mapDirectory, "maps.json"))
                .useCacheAsBackup()
                .handleJsonArray(json -> {
                    Type type = new TypeToken<List<MapPartProfile>>() {}.getType();

                    List<MapPartProfile> mapPartList = WynntilsMod.GSON.fromJson(json, type);
                    for (MapPartProfile mapPart : mapPartList) {
                        String fileName = mapPart.md5 + ".png";

                        handler.addRequest(new RequestBuilder(mapPart.url, "map-part-" + mapPart.name)
                                .cacheTo(new File(mapDirectory, fileName))
                                .cacheMD5Validator(mapPart.md5)
                                .useCacheAsBackup()
                                .handle(bytes -> {
                                    try (ByteArrayInputStream in = new ByteArrayInputStream(bytes)) {
                                        NativeImage nativeImage = NativeImage.read(in);
                                        MapTexture mapPartImage = new MapTexture(
                                                fileName, nativeImage, mapPart.x1, mapPart.z1, mapPart.x2, mapPart.z2);
                                        MAPS.add(mapPartImage);
                                    } catch (IOException e) {
                                        WynntilsMod.info(
                                                "IOException occurred while loading map image of " + mapPart.name);
                                        return false; // don't cache
                                    }

                                    return true;
                                })
                                .build());
                    }

                    handler.dispatchAsync();
                    return true;
                })
                .build());
    }

    private static void loadPlaces() {
        File mapDirectory = new File(WebManager.API_CACHE_ROOT, "maps");
        RequestHandler handler = WebManager.getHandler();
        handler.addAndDispatch(new RequestBuilder(PLACES_JSON_URL, "maps-places")
                .cacheTo(new File(mapDirectory, "places.json"))
                .useCacheAsBackup()
                .handleJsonObject(json -> {
                    PlacesProfile places = WynntilsMod.GSON.fromJson(json, PlacesProfile.class);
                    for (Label label : places.labels) {
                        LABEL_POIS.add(new LabelPoi(label));
                    }
                    return true;
                })
                .build());
    }

    private static void loadServices() {
        File mapDirectory = new File(WebManager.API_CACHE_ROOT, "maps");
        RequestHandler handler = WebManager.getHandler();
        handler.addAndDispatch(new RequestBuilder(SERVICES_JSON_URL, "maps-services")
                .cacheTo(new File(mapDirectory, "services.json"))
                .useCacheAsBackup()
                .handleJsonArray(json -> {
                    Type type = new TypeToken<List<ServiceProfile>>() {}.getType();

                    List<ServiceProfile> serviceList = WynntilsMod.GSON.fromJson(json, type);
                    for (var service : serviceList) {
                        ServiceKind kind = ServiceKind.fromString(service.type);
                        if (kind != null) {
                            for (PoiLocation location : service.locations) {
                                SERVICE_POIS.add(new ServicePoi(location, kind));
                            }
                        } else {
                            WynntilsMod.warn("Unknown service type in services.json: " + service.type);
                        }
>>>>>>> 42007de2
                    }
                } else {
                    WynntilsMod.warn("Unknown service type in services.json: " + service.type);
                }
            }
        });
    }

    private static void loadCombat() {
<<<<<<< HEAD
        DownloadableResource dl = NetManager.download(UrlManager.DATA_STATIC_COMBAT_LOCATIONS);
        dl.onCompletion(reader -> {
            Type type = new TypeToken<List<CombatProfileList>>() {}.getType();

            List<CombatProfileList> combatProfileLists = GSON.fromJson(reader, type);
            for (var combatList : combatProfileLists) {
                CombatKind kind = CombatKind.fromString(combatList.type);
                if (kind != null) {
                    for (CombatProfileList.CombatProfile profile : combatList.locations) {
                        COMBAT_POIS.add(new CombatPoi(profile.coordinates, profile.name, kind));
=======
        File mapDirectory = new File(WebManager.API_CACHE_ROOT, "maps");
        RequestHandler handler = WebManager.getHandler();
        handler.addAndDispatch(new RequestBuilder(COMBAT_LOCATIONS_JSON_URL, "maps-combat")
                .cacheTo(new File(mapDirectory, "combat.json"))
                .useCacheAsBackup()
                .handleJsonArray(json -> {
                    Type type = new TypeToken<List<CombatProfileList>>() {}.getType();

                    List<CombatProfileList> combatProfileLists = WynntilsMod.GSON.fromJson(json, type);
                    for (var combatList : combatProfileLists) {
                        CombatKind kind = CombatKind.fromString(combatList.type);
                        if (kind != null) {
                            for (CombatProfileList.CombatProfile profile : combatList.locations) {
                                COMBAT_POIS.add(new CombatPoi(profile.coordinates, profile.name, kind));
                            }
                        } else {
                            WynntilsMod.warn("Unknown combat type in combat.json: " + combatList.type);
                        }
>>>>>>> 42007de2
                    }
                } else {
                    WynntilsMod.warn("Unknown combat type in combat.json: " + combatList.type);
                }
            }
        });
    }

    private static class PlacesProfile {
        List<Label> labels;
    }

    private static class ServiceProfile {
        String type;
        List<PoiLocation> locations;
    }

    private static class CombatProfileList {
        String type;
        List<CombatProfile> locations;

        private static class CombatProfile {
            String name;
            PoiLocation coordinates;
        }
    }

    private static class MapPartProfile {
        final String name;
        final String url;
        final int x1;
        final int z1;
        final int x2;
        final int z2;
        final String md5;

        private MapPartProfile(String name, String url, int x1, int z1, int x2, int z2, String md5) {
            this.name = name;
            this.url = url;
            this.x1 = x1;
            this.z1 = z1;
            this.x2 = x2;
            this.z2 = z2;
            this.md5 = md5;
        }
    }
}<|MERGE_RESOLUTION|>--- conflicted
+++ resolved
@@ -28,19 +28,6 @@
 import java.util.concurrent.CopyOnWriteArrayList;
 
 public final class MapModel extends Model {
-<<<<<<< HEAD
-    private static final Gson GSON = new GsonBuilder().create();
-=======
-    private static final String PLACES_JSON_URL =
-            "https://raw.githubusercontent.com/Wynntils/Reference/main/locations/places.json";
-    private static final String SERVICES_JSON_URL =
-            "https://raw.githubusercontent.com/Wynntils/Reference/main/locations/services.json";
-    private static final String MAPS_JSON_URL =
-            "https://raw.githubusercontent.com/Wynntils/WynntilsWebsite-API/master/maps/maps.json";
-    private static final String COMBAT_LOCATIONS_JSON_URL =
-            "https://raw.githubusercontent.com/Wynntils/WynntilsWebsite-API/master/combatlocations.json";
-
->>>>>>> 42007de2
     private static final List<MapTexture> MAPS = new CopyOnWriteArrayList<>();
     private static final Set<LabelPoi> LABEL_POIS = new HashSet<>();
     private static final Set<ServicePoi> SERVICE_POIS = new HashSet<>();
@@ -72,12 +59,11 @@
     private static void loadMaps() {
         MAPS.clear();
 
-<<<<<<< HEAD
         DownloadableResource dl = NetManager.download(UrlManager.DATA_STATIC_MAPS);
         dl.onCompletion(reader -> {
             Type type = new TypeToken<List<MapPartProfile>>() {}.getType();
 
-            List<MapPartProfile> mapPartList = GSON.fromJson(reader, type);
+            List<MapPartProfile> mapPartList = WynntilsMod.GSON.fromJson(reader, type);
             for (MapPartProfile mapPart : mapPartList) {
                 String fileName = mapPart.md5 + ".png";
 
@@ -98,7 +84,7 @@
     private static void loadPlaces() {
         DownloadableResource dl = NetManager.download(UrlManager.DATA_STATIC_PLACES);
         dl.onCompletion(reader -> {
-            PlacesProfile places = GSON.fromJson(reader, PlacesProfile.class);
+            PlacesProfile places = WynntilsMod.GSON.fromJson(reader, PlacesProfile.class);
             for (Label label : places.labels) {
                 LABEL_POIS.add(new LabelPoi(label));
             }
@@ -110,86 +96,12 @@
         dl.onCompletion(reader -> {
             Type type = new TypeToken<List<ServiceProfile>>() {}.getType();
 
-            List<ServiceProfile> serviceList = GSON.fromJson(reader, type);
+            List<ServiceProfile> serviceList = WynntilsMod.GSON.fromJson(reader, type);
             for (var service : serviceList) {
                 ServiceKind kind = ServiceKind.fromString(service.type);
                 if (kind != null) {
                     for (PoiLocation location : service.locations) {
                         SERVICE_POIS.add(new ServicePoi(location, kind));
-=======
-        handler.addAndDispatch(new RequestBuilder(MAPS_JSON_URL, "map-parts")
-                .cacheTo(new File(mapDirectory, "maps.json"))
-                .useCacheAsBackup()
-                .handleJsonArray(json -> {
-                    Type type = new TypeToken<List<MapPartProfile>>() {}.getType();
-
-                    List<MapPartProfile> mapPartList = WynntilsMod.GSON.fromJson(json, type);
-                    for (MapPartProfile mapPart : mapPartList) {
-                        String fileName = mapPart.md5 + ".png";
-
-                        handler.addRequest(new RequestBuilder(mapPart.url, "map-part-" + mapPart.name)
-                                .cacheTo(new File(mapDirectory, fileName))
-                                .cacheMD5Validator(mapPart.md5)
-                                .useCacheAsBackup()
-                                .handle(bytes -> {
-                                    try (ByteArrayInputStream in = new ByteArrayInputStream(bytes)) {
-                                        NativeImage nativeImage = NativeImage.read(in);
-                                        MapTexture mapPartImage = new MapTexture(
-                                                fileName, nativeImage, mapPart.x1, mapPart.z1, mapPart.x2, mapPart.z2);
-                                        MAPS.add(mapPartImage);
-                                    } catch (IOException e) {
-                                        WynntilsMod.info(
-                                                "IOException occurred while loading map image of " + mapPart.name);
-                                        return false; // don't cache
-                                    }
-
-                                    return true;
-                                })
-                                .build());
-                    }
-
-                    handler.dispatchAsync();
-                    return true;
-                })
-                .build());
-    }
-
-    private static void loadPlaces() {
-        File mapDirectory = new File(WebManager.API_CACHE_ROOT, "maps");
-        RequestHandler handler = WebManager.getHandler();
-        handler.addAndDispatch(new RequestBuilder(PLACES_JSON_URL, "maps-places")
-                .cacheTo(new File(mapDirectory, "places.json"))
-                .useCacheAsBackup()
-                .handleJsonObject(json -> {
-                    PlacesProfile places = WynntilsMod.GSON.fromJson(json, PlacesProfile.class);
-                    for (Label label : places.labels) {
-                        LABEL_POIS.add(new LabelPoi(label));
-                    }
-                    return true;
-                })
-                .build());
-    }
-
-    private static void loadServices() {
-        File mapDirectory = new File(WebManager.API_CACHE_ROOT, "maps");
-        RequestHandler handler = WebManager.getHandler();
-        handler.addAndDispatch(new RequestBuilder(SERVICES_JSON_URL, "maps-services")
-                .cacheTo(new File(mapDirectory, "services.json"))
-                .useCacheAsBackup()
-                .handleJsonArray(json -> {
-                    Type type = new TypeToken<List<ServiceProfile>>() {}.getType();
-
-                    List<ServiceProfile> serviceList = WynntilsMod.GSON.fromJson(json, type);
-                    for (var service : serviceList) {
-                        ServiceKind kind = ServiceKind.fromString(service.type);
-                        if (kind != null) {
-                            for (PoiLocation location : service.locations) {
-                                SERVICE_POIS.add(new ServicePoi(location, kind));
-                            }
-                        } else {
-                            WynntilsMod.warn("Unknown service type in services.json: " + service.type);
-                        }
->>>>>>> 42007de2
                     }
                 } else {
                     WynntilsMod.warn("Unknown service type in services.json: " + service.type);
@@ -199,37 +111,16 @@
     }
 
     private static void loadCombat() {
-<<<<<<< HEAD
         DownloadableResource dl = NetManager.download(UrlManager.DATA_STATIC_COMBAT_LOCATIONS);
         dl.onCompletion(reader -> {
             Type type = new TypeToken<List<CombatProfileList>>() {}.getType();
 
-            List<CombatProfileList> combatProfileLists = GSON.fromJson(reader, type);
+            List<CombatProfileList> combatProfileLists = WynntilsMod.GSON.fromJson(reader, type);
             for (var combatList : combatProfileLists) {
                 CombatKind kind = CombatKind.fromString(combatList.type);
                 if (kind != null) {
                     for (CombatProfileList.CombatProfile profile : combatList.locations) {
                         COMBAT_POIS.add(new CombatPoi(profile.coordinates, profile.name, kind));
-=======
-        File mapDirectory = new File(WebManager.API_CACHE_ROOT, "maps");
-        RequestHandler handler = WebManager.getHandler();
-        handler.addAndDispatch(new RequestBuilder(COMBAT_LOCATIONS_JSON_URL, "maps-combat")
-                .cacheTo(new File(mapDirectory, "combat.json"))
-                .useCacheAsBackup()
-                .handleJsonArray(json -> {
-                    Type type = new TypeToken<List<CombatProfileList>>() {}.getType();
-
-                    List<CombatProfileList> combatProfileLists = WynntilsMod.GSON.fromJson(json, type);
-                    for (var combatList : combatProfileLists) {
-                        CombatKind kind = CombatKind.fromString(combatList.type);
-                        if (kind != null) {
-                            for (CombatProfileList.CombatProfile profile : combatList.locations) {
-                                COMBAT_POIS.add(new CombatPoi(profile.coordinates, profile.name, kind));
-                            }
-                        } else {
-                            WynntilsMod.warn("Unknown combat type in combat.json: " + combatList.type);
-                        }
->>>>>>> 42007de2
                     }
                 } else {
                     WynntilsMod.warn("Unknown combat type in combat.json: " + combatList.type);

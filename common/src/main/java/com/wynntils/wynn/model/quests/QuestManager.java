--- conflicted
+++ resolved
@@ -158,12 +158,7 @@
         // but will do after scanning is complete
         if (updateAfterRescan(name, nextTask)) return;
 
-<<<<<<< HEAD
-        Optional<QuestInfo> questInfoOpt;
-        questInfoOpt = getQuestInfoFromName(name);
-=======
         Optional<QuestInfo> questInfoOpt = getQuestInfoFromName(name);
->>>>>>> 82eaebf0
         if (questInfoOpt.isEmpty()) {
             WynntilsMod.warn("Cannot match quest from scoreboard to actual quest: " + name);
             return;
@@ -181,40 +176,10 @@
     }
 
     private Optional<QuestInfo> getQuestInfoFromName(String name) {
-<<<<<<< HEAD
-        List<QuestInfo> questList = name.startsWith("Mini-Quest - ") ? miniQuests : quests;
-
-        return questList.stream()
-                .filter(quest -> quest.getQuest().getFullName().equals(name))
-                .findFirst();
-    }
-
-    private boolean updateAfterRescan(String name, String nextTask) {
-        if (name.startsWith("Mini-Quest - ")) {
-            if (miniQuests.isEmpty()) {
-                afterRescanTask = nextTask;
-                String shortName = StringUtils.replaceOnce(name, "Mini-Quest - ", "");
-                afterRescanName = shortName;
-                rescanQuestBook(false, true);
-                return true;
-            }
-            return false;
-        } else {
-            if (quests.isEmpty()) {
-                afterRescanTask = nextTask;
-                afterRescanName = name;
-                rescanQuestBook(true, false);
-                return true;
-            }
-            return false;
-        }
-    }
-
-=======
         List<QuestInfo> questInfoList = name.startsWith(MINI_QUEST_PREFIX) ? miniQuests : quests;
 
         return questInfoList.stream()
-                .filter(quest -> quest.getName().equals(stripPrefix(name)))
+                .filter(quest -> quest.getQuest().getName().equals(stripPrefix(name)))
                 .findFirst();
     }
 
@@ -236,7 +201,6 @@
         return StringUtils.replaceOnce(name, MINI_QUEST_PREFIX, "");
     }
 
->>>>>>> 82eaebf0
     protected void updateQuestsFromQuery(List<QuestInfo> newQuests, QuestInfo trackedQuest) {
         quests = newQuests;
         maybeUpdateTrackedQuest(trackedQuest);
@@ -251,11 +215,7 @@
 
     private void maybeUpdateTrackedQuest(QuestInfo trackedQuest) {
         if (trackedQuest != this.trackedQuest) {
-<<<<<<< HEAD
             if (trackedQuest != null && trackedQuest.getQuest().getName().equals(afterRescanName)) {
-=======
-            if (trackedQuest != null && trackedQuest.getName().equals(afterRescanName)) {
->>>>>>> 82eaebf0
                 // We have stored the current task from last scoreboard update,
                 // now we can finally present it
                 trackedQuest.setNextTask(afterRescanTask);
